--- conflicted
+++ resolved
@@ -18,92 +18,27 @@
 import {Layout, getLengthNumeral}  from '../../../src/layout';
 import {loadPromise} from '../../../src/event-helper';
 
-<<<<<<< HEAD
-(window.AMP = window.AMP || []).push(function(AMP) {
-  class AmpAudio extends AMP.BaseElement {
-
-    /** @override */
-    isLayoutSupported(layout) {
-      return layout === Layout.FIXED || layout === Layout.CONTAINER ||
-        layout === Layout.FILL;
-    }
-
-
-    /**
-     * Ensure if we are `container` or `fill` layout, we set our width to 100%
-     * so we fill the container but ensure our height matches our attribute.
-     * @override
-     */
-    firstAttachedCallback() {
-      var layout = this.getLayout();
-      if (layout !== Layout.FIXED) {
-        let heightAttr = this.element.getAttribute('height');
-        this.element.style.height = getLengthNumeral(heightAttr) + 'px';
-        if (layout === Layout.CONTAINER || layout === Layout.FILL) {
-          this.element.style.width = '100%';
-        }
-=======
-/**
- * @typedef {{
- *   width: number,
- *   height: number
- * }}
- */
-let Dimensions;
-
-/** @type {?Dimensions} */
-let audioDefaultDimensions_ = null;
-
-/**
- * Determines the default dimensions for an audio player which varies across
- * browser implementations.
- * @return {Dimensions}
- */
-function getBrowserAudioDefaultDimensions() {
-  if (!audioDefaultDimensions_) {
-    let temp = document.createElement('audio');
-    temp.controls = true;
-    temp.style.position = 'absolute';
-    temp.style.visibility = 'hidden';
-    document.body.appendChild(temp);
-    audioDefaultDimensions_ = {
-      width: temp.offsetWidth,
-      height: temp.offsetHeight
-    };
-    document.body.removeChild(temp);
-  }
-  return audioDefaultDimensions_;
-}
-
-
-/**
- * @param {!Window} win Destination window for the new element.
- */
 class AmpAudio extends AMP.BaseElement {
-
 
   /** @override */
   isLayoutSupported(layout) {
-    return layout === Layout.FIXED;
+    return layout === Layout.FIXED || layout === Layout.CONTAINER ||
+      layout === Layout.FILL;
   }
 
 
   /**
-   * Ensures that a width and height is set to the browser's default audio
-   * player's inherent dimensions if not specified.
+   * Ensure if we are `container` or `fill` layout, we set our width to 100%
+   * so we fill the container but ensure our height matches our attribute.
    * @override
    */
-  createdCallback() {
-    let heightAttr = this.element.getAttribute('height');
-    let widthAttr = this.element.getAttribute('width');
-    if (!heightAttr || !widthAttr) {
-      let dimensions = getBrowserAudioDefaultDimensions();
-      if (!heightAttr) {
-        this.element.setAttribute('height', dimensions.height);
-      }
-      if (!widthAttr) {
-        this.element.setAttribute('width', dimensions.width);
->>>>>>> acbcd814
+  firstAttachedCallback() {
+    var layout = this.getLayout();
+    if (layout !== Layout.FIXED) {
+      let heightAttr = this.element.getAttribute('height');
+      this.element.style.height = getLengthNumeral(heightAttr) + 'px';
+      if (layout === Layout.CONTAINER || layout === Layout.FILL) {
+        this.element.style.width = '100%';
       }
     }
   }
