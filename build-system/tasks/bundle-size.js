/**
 * Copyright 2018 The AMP HTML Authors. All Rights Reserved.
 *
 * Licensed under the Apache License, Version 2.0 (the "License");
 * you may not use this file except in compliance with the License.
 * You may obtain a copy of the License at
 *
 *      http://www.apache.org/licenses/LICENSE-2.0
 *
 * Unless required by applicable law or agreed to in writing, software
 * distributed under the License is distributed on an "AS-IS" BASIS,
 * WITHOUT WARRANTIES OR CONDITIONS OF ANY KIND, either express or implied.
 * See the License for the specific language governing permissions and
 * limitations under the License.
 */
'use strict';

const colors = require('ansi-colors');
const fs = require('fs-extra');
const gulp = require('gulp-help')(require('gulp'));
const log = require('fancy-log');
const {getStdout} = require('../exec');

const runtimeFile = './dist/v0.js';
<<<<<<< HEAD
const maxSize = '78.6KB';
=======
const maxSize = '78.36KB';
>>>>>>> 7afc160c

const {green, red, cyan, yellow} = colors;

/**
 * Checks gzipped size of existing v0.js (amp.js) against `maxSize`.
 * Does _not_ rebuild: run `gulp dist --fortesting --noextensions` first.
 */
function checkBundleSize() {
  if (!fs.existsSync(runtimeFile)) {
    log(yellow('Could not find'), cyan(runtimeFile) +
        yellow('. Skipping bundlesize check.'));
    log(yellow('To include this check, run'),
        cyan('gulp dist --fortesting [--noextensions]'),
        yellow('before'), cyan('gulp bundle-size') + yellow('.'));
    return;
  }

  const cmd = `npx bundlesize -f "${runtimeFile}" -s "${maxSize}"`;
  log('Running ' + cyan(cmd) + '...');
  const output = getStdout(cmd);
  const pass = output.match(/PASS .*/);
  const fail = output.match(/FAIL .*/);
  const error = output.match(/ERROR .*/);
  if (error && error.length > 0) {
    log(yellow(error[0]));
  } else if (fail && fail.length > 0) {
    log(red(fail[0]));
    log(red('ERROR:'), cyan('bundlesize'), red('found that'),
        cyan(runtimeFile), red('has exceeded its size cap of'),
        cyan(maxSize) + red('.'));
    log(red(
        'This is part of a new effort to reduce AMP\'s binary size (#14392).'));
    log(red('Please contact @choumx or @jridgewell for assistance.'));
    process.exitCode = 1;
  } else if (pass && pass.length > 0) {
    log(green(pass[0]));
  } else {
    log(yellow(output));
  }
}


gulp.task(
    'bundle-size',
    'Checks if the minified AMP binary has exceeded its size cap',
    checkBundleSize);<|MERGE_RESOLUTION|>--- conflicted
+++ resolved
@@ -22,11 +22,7 @@
 const {getStdout} = require('../exec');
 
 const runtimeFile = './dist/v0.js';
-<<<<<<< HEAD
-const maxSize = '78.6KB';
-=======
-const maxSize = '78.36KB';
->>>>>>> 7afc160c
+const maxSize = '78.65KB';
 
 const {green, red, cyan, yellow} = colors;
 
