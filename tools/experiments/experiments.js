--- conflicted
+++ resolved
@@ -304,21 +304,12 @@
     cleanupIssue: 'TODO',
   },
   {
-<<<<<<< HEAD
-    id: 'amp-orientation-observer',
-    name: 'Enables actions based on the orientation of a mobile device',
-    spec: 'https://github.com/ampproject/amphtml/issues/14740',
-    cleanupissue: 'https://github.com/ampproject/amphtml/issues/16075',
-  },
-  {
     id: 'amp-image-slider',
     name: 'Enables the experimental amp-image-slider for image comparison',
     spec: 'TODO',
     cleanupIssue: 'TODO',
   },
   {
-=======
->>>>>>> 7636c26a
     id: 'blurry-placeholder',
     name: 'Enables a blurred image placeholder as an amp-img loads',
     spec: 'https://github.com/ampproject/amphtml/issues/15146',
