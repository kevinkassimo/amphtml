--- conflicted
+++ resolved
@@ -20,44 +20,6 @@
 describe('released components: ', function() {
   runTest.call(this, false);
 });
-<<<<<<< HEAD
-
-describe('released components with polyfills: ', function() {
-  runTest.call(this, true);
-});
-
-function runTest(shouldKillPolyfillableApis) {
-  describe('Rendering of released components', function() {
-    let fixture;
-    beforeEach(() => {
-      return createFixtureIframe('test/fixtures/released.html', 3000, win => {
-        if (shouldKillPolyfillableApis) {
-          win.Promise = undefined;
-        }
-      })
-        .then(f => {
-          fixture = f;
-        });
-    });
-
-    // There is really weird behavior when running this test in FF in
-    // saucelabs.
-    // It never renders the ad, even though it appears to work when looking
-    // at the rendering. The test passes when running locally in FF.
-    it.skipOnFirefox('all components should get loaded', function() {
-      this.timeout(15000);
-      return pollForLayout(fixture.win, 13, 10000).then(() => {
-        expect(fixture.doc.querySelectorAll('.-amp-element'))
-            .to.have.length(15);
-        expect(fixture.doc.querySelectorAll('.-amp-layout'))
-            .to.have.length(13);
-        expect(fixture.doc.querySelectorAll('.-amp-error')).to.have.length(0);
-      }).then(() => {
-        return expectBodyToBecomeVisible(fixture.win);
-      });
-    });
-
-=======
 
 describe('released components with polyfills: ', function() {
   runTest.call(this, true);
@@ -94,7 +56,6 @@
       });
     });
 
->>>>>>> 007a1354
     it('sanity for Firefox while we skip above', function() {
       this.timeout(15000);
       // Test this only in firefox.
@@ -106,8 +67,6 @@
       });
     });
   });
-<<<<<<< HEAD
-=======
 }
 
 function checkGlobalScope(win) {
@@ -119,5 +78,4 @@
   expect(win).to.not.include.keys(commonSymbols.map(symbol => {
     return symbol.toUpperCase();
   }));
->>>>>>> 007a1354
 }